"""
Reimplementation of pdfminer.six layout analysis on top of PLAYA.
"""

import heapq
import logging
import multiprocessing
from functools import partial, singledispatch
from multiprocessing.context import BaseContext
from pathlib import Path
from typing import (
    Callable,
    Dict,
    Generic,
    Iterable,
    Iterator,
    List,
    Optional,
    Sequence,
    Set,
    Tuple,
    TypeVar,
    Union,
    cast,
)

import playa
from playa.color import ColorSpace
from playa.document import Document as PDFDocument
from playa.exceptions import PDFException
from playa.page import (
    ContentObject,
    GlyphObject,
<<<<<<< HEAD
)
from playa.exceptions import PDFException
import playa
=======
    GraphicState,
    ImageObject,
    MarkedContent,
)
from playa.page import Page
from playa.page import Page as PDFPage
from playa.page import PathObject, TextObject, XObjectObject
from playa.pdftypes import ObjRef as PDFObjRef
from playa.utils import (
    Matrix,
    Point,
    Rect,
    apply_matrix_pt,
    get_bound,
    resolve1,
    resolve_all,
)

__all__ = [
    "ColorSpace",
    "GraphicState",
    "PDFDocument",
    "PDFPage",
    "PDFException",
    "PDFObjRef",
    "extract",
    "extract_page",
    "resolve1",
    "resolve_all",
]
>>>>>>> bf5b4ab4

# Contains much code from layout.py and utils.py in pdfminer.six:
# Copyright (c) 2004-2016  Yusuke Shinyama <yusuke at shinyama dot jp>
# MIT License (as with PAVÉS in general)

logger = logging.getLogger(__name__)
LTComponentT = TypeVar("LTComponentT", bound="LTComponent")
_T = TypeVar("_T")
# Proper integer limit constants (PDF ints are 32-bits) unlike pdfminer.six
INT32_MAX = 0x7FFFFFFF
INT32_MIN = -0x80000000
# Ugly pdfminer.six types
PathSegment = Union[
    Tuple[str],  # Literal['h']
    Tuple[str, float, float],  # Literal['m', 'l']
    Tuple[str, float, float, float, float],  # Literal['v', 'y']
    Tuple[str, float, float, float, float, float, float],
]  # Literal['c']


class PDFTypeError(PDFException, TypeError):
    """Rather pointless subclass of TypeError"""

    pass


class PDFValueError(PDFException, ValueError):
    """Rather pointless subclass of ValueError"""

    pass


def uniq(objs: Iterable[_T]) -> Iterator[_T]:
    """Eliminates duplicated elements."""
    done = set()
    for obj in objs:
        if obj in done:
            continue
        done.add(obj)
        yield obj


def fsplit(pred: Callable[[_T], bool], objs: Iterable[_T]) -> Tuple[List[_T], List[_T]]:
    """Split a list into two classes according to the predicate."""
    t = []
    f = []
    for obj in objs:
        if pred(obj):
            t.append(obj)
        else:
            f.append(obj)
    return t, f


def drange(v0: float, v1: float, d: int) -> range:
    """Returns a discrete range."""
    return range(int(v0) // d, int(v1 + d) // d)


def bbox2str(bbox: Rect) -> str:
    (x0, y0, x1, y1) = bbox
    return f"{x0:.3f},{y0:.3f},{x1:.3f},{y1:.3f}"


def matrix2str(m: Matrix) -> str:
    (a, b, c, d, e, f) = m
    return f"[{a:.2f},{b:.2f},{c:.2f},{d:.2f}, ({e:.2f},{f:.2f})]"


class Plane(Generic[LTComponentT]):
    """A set-like data structure for objects placed on a plane.

    Can efficiently find objects in a certain rectangular area.
    It maintains two parallel lists of objects, each of
    which is sorted by its x or y coordinate.
    """

    def __init__(self, bbox: Rect, gridsize: int = 50) -> None:
        self._seq: List[LTComponentT] = []  # preserve the object order.
        self._objs: Set[LTComponentT] = set()
        self._grid: Dict[Point, List[LTComponentT]] = {}
        self.gridsize = gridsize
        (self.x0, self.y0, self.x1, self.y1) = bbox

    def __repr__(self) -> str:
        return "<Plane objs=%r>" % list(self)

    def __iter__(self) -> Iterator[LTComponentT]:
        return (obj for obj in self._seq if obj in self._objs)

    def __len__(self) -> int:
        return len(self._objs)

    def __contains__(self, obj: object) -> bool:
        return obj in self._objs

    def _getrange(self, bbox: Rect) -> Iterator[Point]:
        (x0, y0, x1, y1) = bbox
        if x1 <= self.x0 or self.x1 <= x0 or y1 <= self.y0 or self.y1 <= y0:
            return
        x0 = max(self.x0, x0)
        y0 = max(self.y0, y0)
        x1 = min(self.x1, x1)
        y1 = min(self.y1, y1)
        for grid_y in drange(y0, y1, self.gridsize):
            for grid_x in drange(x0, x1, self.gridsize):
                yield (grid_x, grid_y)

    def extend(self, objs: Iterable[LTComponentT]) -> None:
        for obj in objs:
            self.add(obj)

    def add(self, obj: LTComponentT) -> None:
        """Place an object."""
        for k in self._getrange((obj.x0, obj.y0, obj.x1, obj.y1)):
            if k not in self._grid:
                r: List[LTComponentT] = []
                self._grid[k] = r
            else:
                r = self._grid[k]
            r.append(obj)
        self._seq.append(obj)
        self._objs.add(obj)

    def remove(self, obj: LTComponentT) -> None:
        """Displace an object."""
        for k in self._getrange((obj.x0, obj.y0, obj.x1, obj.y1)):
            try:
                self._grid[k].remove(obj)
            except (KeyError, ValueError):
                pass
        self._objs.remove(obj)

    def find(self, bbox: Rect) -> Iterator[LTComponentT]:
        """Finds objects that are in a certain area."""
        (x0, y0, x1, y1) = bbox
        done = set()
        for k in self._getrange(bbox):
            if k not in self._grid:
                continue
            for obj in self._grid[k]:
                if obj in done:
                    continue
                done.add(obj)
                if obj.x1 <= x0 or x1 <= obj.x0 or obj.y1 <= y0 or y1 <= obj.y0:
                    continue
                yield obj


class IndexAssigner:
    def __init__(self, index: int = 0) -> None:
        self.index = index

    def run(self, obj: "LTItem") -> None:
        if isinstance(obj, LTTextBox):
            obj.index = self.index
            self.index += 1
        elif isinstance(obj, LTTextGroup):
            for x in obj:
                self.run(x)


class LAParams:
    """Parameters for layout analysis

    :param line_overlap: If two characters have more overlap than this they
        are considered to be on the same line. The overlap is specified
        relative to the minimum height of both characters.
    :param char_margin: If two characters are closer together than this
        margin they are considered part of the same line. The margin is
        specified relative to the width of the character.
    :param word_margin: If two characters on the same line are further apart
        than this margin then they are considered to be two separate words, and
        an intermediate space will be added for readability. The margin is
        specified relative to the width of the character.
    :param line_margin: If two lines are are close together they are
        considered to be part of the same paragraph. The margin is
        specified relative to the height of a line.
    :param boxes_flow: Specifies how much a horizontal and vertical position
        of a text matters when determining the order of text boxes. The value
        should be within the range of -1.0 (only horizontal position
        matters) to +1.0 (only vertical position matters). You can also pass
        `None` to disable advanced layout analysis, and instead return text
        based on the position of the bottom left corner of the text box.
    :param detect_vertical: If vertical text should be considered during
        layout analysis
    :param all_texts: If layout analysis should be performed on text in
        figures.
    """

    def __init__(
        self,
        line_overlap: float = 0.5,
        char_margin: float = 2.0,
        line_margin: float = 0.5,
        word_margin: float = 0.1,
        boxes_flow: Optional[float] = 0.5,
        detect_vertical: bool = False,
        all_texts: bool = False,
    ) -> None:
        self.line_overlap = line_overlap
        self.char_margin = char_margin
        self.line_margin = line_margin
        self.word_margin = word_margin
        self.boxes_flow = boxes_flow
        self.detect_vertical = detect_vertical
        self.all_texts = all_texts

        self._validate()

    def _validate(self) -> None:
        if self.boxes_flow is not None:
            boxes_flow_err_msg = (
                "LAParam boxes_flow should be None, or a number between -1 and +1"
            )
            if not (
                isinstance(self.boxes_flow, int) or isinstance(self.boxes_flow, float)
            ):
                raise PDFTypeError(boxes_flow_err_msg)
            if not -1 <= self.boxes_flow <= 1:
                raise PDFValueError(boxes_flow_err_msg)

    def __repr__(self) -> str:
        return (
            "<LAParams: char_margin=%.1f, line_margin=%.1f, "
            "word_margin=%.1f all_texts=%r>"
            % (self.char_margin, self.line_margin, self.word_margin, self.all_texts)
        )


class LTItem:
    """Interface for things that can be analyzed"""

    def analyze(self, laparams: LAParams) -> None:
        """Perform the layout analysis."""


class LTText:
    """Interface for things that have text"""

    def __repr__(self) -> str:
        return f"<{self.__class__.__name__} {self.get_text()!r}>"

    def get_text(self) -> str:
        """Text contained in this object"""
        raise NotImplementedError


class LTComponent(LTItem):
    """Object with a bounding box"""

    def __init__(self, bbox: Rect, mcstack: List[MarkedContent]) -> None:
        LTItem.__init__(self)
        self.set_bbox(bbox)
        self.mcstack = mcstack

    def __repr__(self) -> str:
        return f"<{self.__class__.__name__} {bbox2str(self.bbox)}>"

    # Disable comparison.
    def __lt__(self, _: object) -> bool:
        raise PDFValueError

    def __le__(self, _: object) -> bool:
        raise PDFValueError

    def __gt__(self, _: object) -> bool:
        raise PDFValueError

    def __ge__(self, _: object) -> bool:
        raise PDFValueError

    def set_bbox(self, bbox: Rect) -> None:
        (x0, y0, x1, y1) = bbox
        self.x0 = x0
        self.y0 = y0
        self.x1 = x1
        self.y1 = y1
        self.width = x1 - x0
        self.height = y1 - y0
        self.bbox = bbox

    def is_empty(self) -> bool:
        return self.width <= 0 or self.height <= 0

    def is_hoverlap(self, obj: "LTComponent") -> bool:
        return obj.x0 <= self.x1 and self.x0 <= obj.x1

    def hdistance(self, obj: "LTComponent") -> float:
        if self.is_hoverlap(obj):
            return 0
        else:
            return min(abs(self.x0 - obj.x1), abs(self.x1 - obj.x0))

    def hoverlap(self, obj: "LTComponent") -> float:
        if self.is_hoverlap(obj):
            return min(abs(self.x0 - obj.x1), abs(self.x1 - obj.x0))
        else:
            return 0

    def is_voverlap(self, obj: "LTComponent") -> bool:
        return obj.y0 <= self.y1 and self.y0 <= obj.y1

    def vdistance(self, obj: "LTComponent") -> float:
        if self.is_voverlap(obj):
            return 0
        else:
            return min(abs(self.y0 - obj.y1), abs(self.y1 - obj.y0))

    def voverlap(self, obj: "LTComponent") -> float:
        if self.is_voverlap(obj):
            return min(abs(self.y0 - obj.y1), abs(self.y1 - obj.y0))
        else:
            return 0


class LTCurve(LTComponent):
    """A generic Bezier curve

    The parameter `original_path` contains the original
    pathing information from the pdf (e.g. for reconstructing Bezier Curves).

    `dashing_style` contains the Dashing information if any.
    """

    def __init__(
        self,
        path: PathObject,
        pts: List[Point],
        transformed_path: List[PathSegment],
    ) -> None:
        LTComponent.__init__(self, get_bound(pts), path.mcstack)
        self.pts = pts
        self.linewidth = path.gstate.linewidth
        self.stroke = path.stroke
        self.fill = path.fill
        self.evenodd = path.evenodd
        self.stroking_color = path.gstate.scolor
        self.non_stroking_color = path.gstate.ncolor
        self.original_path = transformed_path
        self.dashing_style = path.gstate.dash

    def get_pts(self) -> str:
        return ",".join("%.3f,%.3f" % p for p in self.pts)


class LTLine(LTCurve):
    """A single straight line.

    Could be used for separating text or figures.
    """

    def __init__(
        self,
        path: PathObject,
        p0: Point,
        p1: Point,
        transformed_path: List[PathSegment],
    ) -> None:
        LTCurve.__init__(
            self,
            path,
            [p0, p1],
            transformed_path,
        )


class LTRect(LTCurve):
    """A rectangle.

    Could be used for framing another pictures or figures.
    """

    def __init__(
        self,
        path: PathObject,
        bbox: Rect,
        transformed_path: List[PathSegment],
    ) -> None:
        (x0, y0, x1, y1) = bbox
        LTCurve.__init__(
            self,
            path,
            [(x0, y0), (x1, y0), (x1, y1), (x0, y1)],
            transformed_path,
        )


class LTImage(LTComponent):
    """An image object.

    Embedded images can be in JPEG, Bitmap or JBIG2.
    """

    def __init__(self, obj: ImageObject) -> None:
        LTComponent.__init__(self, obj.bbox, obj.mcstack)
        # Inline images don't actually have an xobjid, so we make shit
        # up like pdfminer.six does.
        if obj.xobjid is None:
            self.name = str(id(obj))
        else:
            self.name = obj.xobjid
        self.stream = obj.stream
        self.srcsize = obj.srcsize
        self.imagemask = obj.imagemask
        self.bits = obj.bits
        self.colorspace = obj.colorspace

    def __repr__(self) -> str:
        return (
            f"<{self.__class__.__name__}({self.name})"
            f" {bbox2str(self.bbox)} {self.srcsize!r}>"
        )


class LTAnno(LTItem, LTText):
    """Actual letter in the text as a Unicode string.

    Note that, while a LTChar object has actual boundaries, LTAnno objects does
    not, as these are "virtual" characters, inserted by a layout analyzer
    according to the relationship between two characters (e.g. a space).
    """

    def __init__(self, text: str) -> None:
        self._text = text

    def get_text(self) -> str:
        return self._text


class LTChar(LTComponent, LTText):
    """Actual letter in the text as a Unicode string."""

    def __init__(
        self,
        glyph: GlyphObject,
    ) -> None:
        LTText.__init__(self)
        textstate = glyph.textstate
        gstate = glyph.gstate
        matrix = glyph.matrix
        if glyph.text is None:
            logger.debug("undefined: %r, %r", textstate.font, glyph.cid)
            # Horrible awful pdfminer.six behaviour
            self._text = "(cid:%d)" % glyph.cid
        else:
            self._text = glyph.text
        self.matrix = matrix
        self.mcstack = glyph.mcstack
        font = textstate.font
        assert font is not None
        self.fontname = font.fontname
        self.graphicstate = gstate
        self.ncs = self.graphicstate.ncs
        self.adv = glyph.adv
        (a, b, c, d, e, f) = matrix
        scaling = textstate.scaling
        # FIXME: Still really not sure what this means
        self.upright = a * d * scaling > 0 and b * c <= 0
        LTComponent.__init__(self, glyph.bbox, glyph.mcstack)
        # FIXME: This is now quite wrong for rotated glyphs
        if font.vertical:
            self.size = self.width
        else:
            self.size = self.height

    def __repr__(self) -> str:
        return (
            f"<{self.__class__.__name__} {bbox2str(self.bbox)} "
            f"matrix={matrix2str(self.matrix)} font={self.fontname!r} "
            f"adv={self.adv} text={self.get_text()!r}>"
        )

    def get_text(self) -> str:
        return self._text


LTItemT = TypeVar("LTItemT", bound=LTItem)


class LTContainer(LTComponent, Generic[LTItemT]):
    """Object that can be extended and analyzed"""

    def __init__(self, bbox: Rect, mcstack: List[MarkedContent]) -> None:
        LTComponent.__init__(self, bbox, mcstack)
        self._objs: List[LTItemT] = []

    def __iter__(self) -> Iterator[LTItemT]:
        return iter(self._objs)

    def __len__(self) -> int:
        return len(self._objs)

    def add(self, obj: LTItemT) -> None:
        self._objs.append(obj)

    def extend(self, objs: Iterable[LTItemT]) -> None:
        for obj in objs:
            self.add(obj)

    def analyze(self, laparams: LAParams) -> None:
        for obj in self._objs:
            obj.analyze(laparams)


class LTExpandableContainer(LTContainer[LTItemT]):
    def __init__(self) -> None:
        LTContainer.__init__(self, (INT32_MAX, INT32_MAX, INT32_MIN, INT32_MIN), [])

    # Incompatible override: we take an LTComponent (with bounding box), but
    # super() LTContainer only considers LTItem (no bounding box).
    def add(self, obj: LTComponent) -> None:  # type: ignore[override]
        LTContainer.add(self, cast(LTItemT, obj))
        self.set_bbox(
            (
                min(self.x0, obj.x0),
                min(self.y0, obj.y0),
                max(self.x1, obj.x1),
                max(self.y1, obj.y1),
            ),
        )


class LTTextContainer(LTExpandableContainer[LTItemT], LTText):
    def __init__(self) -> None:
        LTText.__init__(self)
        LTExpandableContainer.__init__(self)

    def get_text(self) -> str:
        return "".join(
            cast(LTText, obj).get_text() for obj in self if isinstance(obj, LTText)
        )


TextLineElement = Union[LTChar, LTAnno]


class LTTextLine(LTTextContainer[TextLineElement]):
    """Contains a list of LTChar objects that represent a single text line.

    The characters are aligned either horizontally or vertically, depending on
    the text's writing mode.
    """

    def __init__(self, word_margin: float) -> None:
        super().__init__()
        self.word_margin = word_margin

    def __repr__(self) -> str:
        return f"<{self.__class__.__name__} {bbox2str(self.bbox)} {self.get_text()!r}>"

    def analyze(self, laparams: LAParams) -> None:
        for obj in self._objs:
            obj.analyze(laparams)
        LTContainer.add(self, LTAnno("\n"))

    def find_neighbors(
        self,
        plane: Plane[LTComponentT],
        ratio: float,
    ) -> List["LTTextLine"]:
        raise NotImplementedError

    def is_empty(self) -> bool:
        return super().is_empty() or self.get_text().isspace()


class LTTextLineHorizontal(LTTextLine):
    def __init__(self, word_margin: float) -> None:
        LTTextLine.__init__(self, word_margin)
        self._x1: float = INT32_MAX  # FIXME: so... why is it a float?

    # Incompatible override: we take an LTComponent (with bounding box), but
    # LTContainer only considers LTItem (no bounding box).
    def add(self, obj: LTComponent) -> None:  # type: ignore[override]
        if isinstance(obj, LTChar) and self.word_margin:
            margin = self.word_margin * max(obj.width, obj.height)
            if self._x1 < obj.x0 - margin:
                LTContainer.add(self, LTAnno(" "))
        self._x1 = obj.x1
        super().add(obj)

    def find_neighbors(
        self,
        plane: Plane[LTComponentT],
        ratio: float,
    ) -> List[LTTextLine]:
        """Finds neighboring LTTextLineHorizontals in the plane.

        Returns a list of other LTTestLineHorizontals in the plane which are
        close to self. "Close" can be controlled by ratio. The returned objects
        will be the same height as self, and also either left-, right-, or
        centrally-aligned.
        """
        d = ratio * self.height
        objs = plane.find((self.x0, self.y0 - d, self.x1, self.y1 + d))
        return [
            obj
            for obj in objs
            if (
                isinstance(obj, LTTextLineHorizontal)
                and self._is_same_height_as(obj, tolerance=d)
                and (
                    self._is_left_aligned_with(obj, tolerance=d)
                    or self._is_right_aligned_with(obj, tolerance=d)
                    or self._is_centrally_aligned_with(obj, tolerance=d)
                )
            )
        ]

    def _is_left_aligned_with(self, other: LTComponent, tolerance: float = 0) -> bool:
        """Whether the left-hand edge of `other` is within `tolerance`."""
        return abs(other.x0 - self.x0) <= tolerance

    def _is_right_aligned_with(self, other: LTComponent, tolerance: float = 0) -> bool:
        """Whether the right-hand edge of `other` is within `tolerance`."""
        return abs(other.x1 - self.x1) <= tolerance

    def _is_centrally_aligned_with(
        self,
        other: LTComponent,
        tolerance: float = 0,
    ) -> bool:
        """Whether the horizontal center of `other` is within `tolerance`."""
        return abs((other.x0 + other.x1) / 2 - (self.x0 + self.x1) / 2) <= tolerance

    def _is_same_height_as(self, other: LTComponent, tolerance: float = 0) -> bool:
        return abs(other.height - self.height) <= tolerance


class LTTextLineVertical(LTTextLine):
    def __init__(self, word_margin: float) -> None:
        LTTextLine.__init__(self, word_margin)
        self._y0: float = INT32_MIN

    # Incompatible override: we take an LTComponent (with bounding box), but
    # LTContainer only considers LTItem (no bounding box).
    def add(self, obj: LTComponent) -> None:  # type: ignore[override]
        if isinstance(obj, LTChar) and self.word_margin:
            margin = self.word_margin * max(obj.width, obj.height)
            if obj.y1 + margin < self._y0:
                LTContainer.add(self, LTAnno(" "))
        self._y0 = obj.y0
        super().add(obj)

    def find_neighbors(
        self,
        plane: Plane[LTComponentT],
        ratio: float,
    ) -> List[LTTextLine]:
        """Finds neighboring LTTextLineVerticals in the plane.

        Returns a list of other LTTextLineVerticals in the plane which are
        close to self. "Close" can be controlled by ratio. The returned objects
        will be the same width as self, and also either upper-, lower-, or
        centrally-aligned.
        """
        d = ratio * self.width
        objs = plane.find((self.x0 - d, self.y0, self.x1 + d, self.y1))
        return [
            obj
            for obj in objs
            if (
                isinstance(obj, LTTextLineVertical)
                and self._is_same_width_as(obj, tolerance=d)
                and (
                    self._is_lower_aligned_with(obj, tolerance=d)
                    or self._is_upper_aligned_with(obj, tolerance=d)
                    or self._is_centrally_aligned_with(obj, tolerance=d)
                )
            )
        ]

    def _is_lower_aligned_with(self, other: LTComponent, tolerance: float = 0) -> bool:
        """Whether the lower edge of `other` is within `tolerance`."""
        return abs(other.y0 - self.y0) <= tolerance

    def _is_upper_aligned_with(self, other: LTComponent, tolerance: float = 0) -> bool:
        """Whether the upper edge of `other` is within `tolerance`."""
        return abs(other.y1 - self.y1) <= tolerance

    def _is_centrally_aligned_with(
        self,
        other: LTComponent,
        tolerance: float = 0,
    ) -> bool:
        """Whether the vertical center of `other` is within `tolerance`."""
        return abs((other.y0 + other.y1) / 2 - (self.y0 + self.y1) / 2) <= tolerance

    def _is_same_width_as(self, other: LTComponent, tolerance: float) -> bool:
        return abs(other.width - self.width) <= tolerance


class LTTextBox(LTTextContainer[LTTextLine]):
    """Represents a group of text chunks in a rectangular area.

    Note that this box is created by geometric analysis and does not
    necessarily represents a logical boundary of the text. It contains a list
    of LTTextLine objects.
    """

    def __init__(self) -> None:
        LTTextContainer.__init__(self)
        self.index: int = -1

    def __repr__(self) -> str:
        return (
            f"<{self.__class__.__name__}({self.index}) "
            f"{bbox2str(self.bbox)} {self.get_text()!r}>"
        )

    def get_writing_mode(self) -> str:
        raise NotImplementedError


class LTTextBoxHorizontal(LTTextBox):
    def analyze(self, laparams: LAParams) -> None:
        super().analyze(laparams)
        self._objs.sort(key=lambda obj: -obj.y1)

    def get_writing_mode(self) -> str:
        return "lr-tb"


class LTTextBoxVertical(LTTextBox):
    def analyze(self, laparams: LAParams) -> None:
        super().analyze(laparams)
        self._objs.sort(key=lambda obj: -obj.x1)

    def get_writing_mode(self) -> str:
        return "tb-rl"


TextGroupElement = Union[LTTextBox, "LTTextGroup"]


class LTTextGroup(LTTextContainer[TextGroupElement]):
    def __init__(self, objs: Iterable[TextGroupElement]) -> None:
        super().__init__()
        self.extend(objs)


class LTTextGroupLRTB(LTTextGroup):
    def analyze(self, laparams: LAParams) -> None:
        super().analyze(laparams)
        assert laparams.boxes_flow is not None
        boxes_flow = laparams.boxes_flow
        # reorder the objects from top-left to bottom-right.
        self._objs.sort(
            key=lambda obj: (1 - boxes_flow) * obj.x0
            - (1 + boxes_flow) * (obj.y0 + obj.y1),
        )


class LTTextGroupTBRL(LTTextGroup):
    def analyze(self, laparams: LAParams) -> None:
        super().analyze(laparams)
        assert laparams.boxes_flow is not None
        boxes_flow = laparams.boxes_flow
        # reorder the objects from top-right to bottom-left.
        self._objs.sort(
            key=lambda obj: -(1 + boxes_flow) * (obj.x0 + obj.x1)
            - (1 - boxes_flow) * obj.y1,
        )


class LTLayoutContainer(LTContainer[LTComponent]):
    def __init__(self, bbox: Rect, mcstack: List[MarkedContent]) -> None:
        LTContainer.__init__(self, bbox, mcstack)
        self.groups: Optional[List[LTTextGroup]] = None

    # group_objects: group text object to textlines.
    def group_objects(
        self,
        laparams: LAParams,
        objs: Iterable[LTComponent],
    ) -> Iterator[LTTextLine]:
        obj0 = None
        line = None
        for obj1 in objs:
            if obj0 is not None:
                # halign: obj0 and obj1 is horizontally aligned.
                #
                #   +------+ - - -
                #   | obj0 | - - +------+   -
                #   |      |     | obj1 |   | (line_overlap)
                #   +------+ - - |      |   -
                #          - - - +------+
                #
                #          |<--->|
                #        (char_margin)
                halign = (
                    obj0.is_voverlap(obj1)
                    and min(obj0.height, obj1.height) * laparams.line_overlap
                    < obj0.voverlap(obj1)
                    and obj0.hdistance(obj1)
                    < max(obj0.width, obj1.width) * laparams.char_margin
                )

                # valign: obj0 and obj1 is vertically aligned.
                #
                #   +------+
                #   | obj0 |
                #   |      |
                #   +------+ - - -
                #     |    |     | (char_margin)
                #     +------+ - -
                #     | obj1 |
                #     |      |
                #     +------+
                #
                #     |<-->|
                #   (line_overlap)
                valign = (
                    laparams.detect_vertical
                    and obj0.is_hoverlap(obj1)
                    and min(obj0.width, obj1.width) * laparams.line_overlap
                    < obj0.hoverlap(obj1)
                    and obj0.vdistance(obj1)
                    < max(obj0.height, obj1.height) * laparams.char_margin
                )

                if (halign and isinstance(line, LTTextLineHorizontal)) or (
                    valign and isinstance(line, LTTextLineVertical)
                ):
                    line.add(obj1)
                elif line is not None:
                    yield line
                    line = None
                elif valign and not halign:
                    line = LTTextLineVertical(laparams.word_margin)
                    line.add(obj0)
                    line.add(obj1)
                elif halign and not valign:
                    line = LTTextLineHorizontal(laparams.word_margin)
                    line.add(obj0)
                    line.add(obj1)
                else:
                    line = LTTextLineHorizontal(laparams.word_margin)
                    line.add(obj0)
                    yield line
                    line = None
            obj0 = obj1
        if line is None:
            line = LTTextLineHorizontal(laparams.word_margin)
            assert obj0 is not None
            line.add(obj0)
        yield line

    def group_textlines(
        self,
        laparams: LAParams,
        lines: Iterable[LTTextLine],
    ) -> Iterator[LTTextBox]:
        """Group neighboring lines to textboxes"""
        plane: Plane[LTTextLine] = Plane(self.bbox)
        plane.extend(lines)
        boxes: Dict[LTTextLine, LTTextBox] = {}
        for line in lines:
            neighbors = line.find_neighbors(plane, laparams.line_margin)
            members = [line]
            for obj1 in neighbors:
                members.append(obj1)
                if obj1 in boxes:
                    members.extend(boxes.pop(obj1))
            if isinstance(line, LTTextLineHorizontal):
                box: LTTextBox = LTTextBoxHorizontal()
            else:
                box = LTTextBoxVertical()
            for obj in uniq(members):
                box.add(obj)
                boxes[obj] = box
        done = set()
        for line in lines:
            if line not in boxes:
                continue
            box = boxes[line]
            if box in done:
                continue
            done.add(box)
            if not box.is_empty():
                yield box

    def group_textboxes(
        self,
        laparams: LAParams,
        boxes: Sequence[LTTextBox],
    ) -> List[LTTextGroup]:
        """Group textboxes hierarchically.

        Get pair-wise distances, via dist func defined below, and then merge
        from the closest textbox pair. Once obj1 and obj2 are merged /
        grouped, the resulting group is considered as a new object, and its
        distances to other objects & groups are added to the process queue.

        For performance reason, pair-wise distances and object pair info are
        maintained in a heap of (idx, dist, id(obj1), id(obj2), obj1, obj2)
        tuples. It ensures quick access to the smallest element. Note that
        since comparison operators, e.g., __lt__, are disabled for
        LTComponent, id(obj) has to appear before obj in element tuples.

        :param laparams: LAParams object.
        :param boxes: All textbox objects to be grouped.
        :return: a list that has only one element, the final top level group.
        """
        ElementT = Union[LTTextBox, LTTextGroup]
        plane: Plane[ElementT] = Plane(self.bbox)

        def dist(obj1: LTComponent, obj2: LTComponent) -> float:
            """A distance function between two TextBoxes.

            Consider the bounding rectangle for obj1 and obj2.
            Return its area less the areas of obj1 and obj2,
            shown as 'www' below. This value may be negative.
                    +------+..........+ (x1, y1)
                    | obj1 |wwwwwwwwww:
                    +------+www+------+
                    :wwwwwwwwww| obj2 |
            (x0, y0) +..........+------+
            """
            x0 = min(obj1.x0, obj2.x0)
            y0 = min(obj1.y0, obj2.y0)
            x1 = max(obj1.x1, obj2.x1)
            y1 = max(obj1.y1, obj2.y1)
            return (
                (x1 - x0) * (y1 - y0)
                - obj1.width * obj1.height
                - obj2.width * obj2.height
            )

        def isany(obj1: ElementT, obj2: ElementT) -> Set[ElementT]:
            """Check if there's any other object between obj1 and obj2."""
            x0 = min(obj1.x0, obj2.x0)
            y0 = min(obj1.y0, obj2.y0)
            x1 = max(obj1.x1, obj2.x1)
            y1 = max(obj1.y1, obj2.y1)
            objs = set(plane.find((x0, y0, x1, y1)))
            return objs.difference((obj1, obj2))

        dists: List[Tuple[bool, float, int, int, ElementT, ElementT]] = []
        for i in range(len(boxes)):
            box1 = boxes[i]
            for j in range(i + 1, len(boxes)):
                box2 = boxes[j]
                dists.append((False, dist(box1, box2), id(box1), id(box2), box1, box2))
        heapq.heapify(dists)

        plane.extend(boxes)
        done = set()
        while len(dists) > 0:
            (skip_isany, d, id1, id2, obj1, obj2) = heapq.heappop(dists)
            # Skip objects that are already merged
            if (id1 not in done) and (id2 not in done):
                if not skip_isany and isany(obj1, obj2):
                    heapq.heappush(dists, (True, d, id1, id2, obj1, obj2))
                    continue
                if isinstance(obj1, (LTTextBoxVertical, LTTextGroupTBRL)) or isinstance(
                    obj2,
                    (LTTextBoxVertical, LTTextGroupTBRL),
                ):
                    group: LTTextGroup = LTTextGroupTBRL([obj1, obj2])
                else:
                    group = LTTextGroupLRTB([obj1, obj2])
                plane.remove(obj1)
                plane.remove(obj2)
                done.update([id1, id2])

                for other in plane:
                    heapq.heappush(
                        dists,
                        (False, dist(group, other), id(group), id(other), group, other),
                    )
                plane.add(group)
        # By now only groups are in the plane
        return list(cast(LTTextGroup, g) for g in plane)

    def analyze(self, laparams: LAParams) -> None:
        # textobjs is a list of LTChar objects, i.e.
        # it has all the individual characters in the page.
        (textobjs, otherobjs) = fsplit(lambda obj: isinstance(obj, LTChar), self)
        for obj in otherobjs:
            obj.analyze(laparams)
        if not textobjs:
            return
        textlines = list(self.group_objects(laparams, textobjs))
        (empties, textlines) = fsplit(lambda obj: obj.is_empty(), textlines)
        for obj in empties:
            obj.analyze(laparams)
        textboxes = list(self.group_textlines(laparams, textlines))
        if laparams.boxes_flow is None:
            for textbox in textboxes:
                textbox.analyze(laparams)

            def getkey(box: LTTextBox) -> Tuple[int, float, float]:
                if isinstance(box, LTTextBoxVertical):
                    return (0, -box.x1, -box.y0)
                else:
                    return (1, -box.y0, box.x0)

            textboxes.sort(key=getkey)
        else:
            self.groups = self.group_textboxes(laparams, textboxes)
            assigner = IndexAssigner()
            for group in self.groups:
                group.analyze(laparams)
                assigner.run(group)
            textboxes.sort(key=lambda box: box.index)
        self._objs = (
            cast(List[LTComponent], textboxes)
            + otherobjs
            + cast(List[LTComponent], empties)
        )


class LTFigure(LTLayoutContainer):
    """Represents an area used by PDF Form objects.

    PDF Forms can be used to present figures or pictures by embedding yet
    another PDF document within a page. Note that LTFigure objects can appear
    recursively.
    """

    def __init__(self, obj: Union[ImageObject, XObjectObject]) -> None:
        if obj.xobjid is None:
            self.name = str(id(obj))
        else:
            self.name = obj.xobjid
        self.matrix = obj.ctm
        LTLayoutContainer.__init__(self, obj.bbox, obj.mcstack)

    def __repr__(self) -> str:
        return (
            f"<{self.__class__.__name__}({self.name}) "
            f"{bbox2str(self.bbox)} matrix={matrix2str(self.matrix)}>"
        )

    def analyze(self, laparams: LAParams) -> None:
        if not laparams.all_texts:
            return
        LTLayoutContainer.analyze(self, laparams)


class LTPage(LTLayoutContainer):
    """Represents an entire page.

    Like any other LTLayoutContainer, an LTPage can be iterated to obtain child
    objects like LTTextBox, LTFigure, LTImage, LTRect, LTCurve and LTLine.
    """

    def __init__(self, pageid: int, bbox: Rect, rotate: float = 0) -> None:
        LTLayoutContainer.__init__(self, bbox, [])
        self.pageid = pageid
        self.rotate = rotate

    def __repr__(self) -> str:
        return (
            f"<{self.__class__.__name__}({self.pageid!r}) "
            f"{bbox2str(self.bbox)} rotate={self.rotate!r}>"
        )


@singledispatch
def process_object(obj: ContentObject) -> Iterator[LTComponent]:
    """Handle obj according to its type"""
    yield from ()


@process_object.register
def _(obj: PathObject) -> Iterator[LTComponent]:
    for path in obj:
        ops = []
        pts: List[Point] = []
        for seg in path.raw_segments:
            ops.append(seg.operator)
            if seg.operator == "h":
                pts.append(pts[0])
            else:
                pts.append(apply_matrix_pt(obj.ctm, seg.points[-1]))
        # Drop a redundant "l" on a path closed with "h"
        shape = "".join(ops)
        if len(ops) > 3 and shape[-2:] == "lh" and pts[-2] == pts[0]:
            shape = shape[:-2] + "h"
            pts.pop()
        transformed_points = [
            [
                # FIXME: Redundant computation for final point
                apply_matrix_pt(obj.ctm, point)
                for point in seg.points
            ]
            for seg in path.raw_segments
        ]
        transformed_path = [
            cast(PathSegment, (o, *p)) for o, p in zip(ops, transformed_points)
        ]
        if shape in {"mlh", "ml"}:
            # single line segment ("ml" is a frequent anomaly)
            line = LTLine(
                path,
                pts[0],
                pts[1],
                transformed_path,
            )
            yield line
        elif shape in {"mlllh", "mllll"}:
            (x0, y0), (x1, y1), (x2, y2), (x3, y3), _ = pts
            is_closed_loop = pts[0] == pts[4]
            has_square_coordinates = (
                x0 == x1 and y1 == y2 and x2 == x3 and y3 == y0
            ) or (y0 == y1 and x1 == x2 and y2 == y3 and x3 == x0)
            if is_closed_loop and has_square_coordinates:
                if x0 > x2:
                    (x2, x0) = (x0, x2)
                if y0 > y2:
                    (y2, y0) = (y0, y2)
                rect = LTRect(
                    path,
                    (*pts[0], *pts[2]),
                    transformed_path,
                )
                yield rect
            else:
                curve = LTCurve(
                    path,
                    pts,
                    transformed_path,
                )
                yield curve
        else:
            curve = LTCurve(
                path,
                pts,
                transformed_path,
            )
            yield curve


@process_object.register
def _(obj: XObjectObject) -> Iterator[LTComponent]:
    fig = LTFigure(obj)
    for child in obj:
        for grandchild in process_object(child):
            fig.add(grandchild)
    yield fig


@process_object.register
def _(obj: ImageObject) -> Iterator[LTComponent]:
    # pdfminer.six creates a redundant "figure" for images, even
    # inline ones, so we will do the same.
    fig = LTFigure(obj)
    img = LTImage(obj)
    fig.add(img)
    yield fig


@process_object.register
def _(obj: TextObject) -> Iterator[LTComponent]:
    # We only create LTChar, the rest is some dark magic
    for glyph in obj:
        yield LTChar(glyph)


def extract_page(page: Page, laparams: Union[LAParams, None] = None) -> LTPage:
    """Extract an LTPage from a Page, and possibly do some layout analysis.

    Args:
        page: a Page as returned by PLAYA (please create this with
              space="page" if you want pdfminer.six compatibility).
        laparams: if None, no layout analysis is done. Otherwise do
                  some kind of heuristic magic that all "Artificial
                  Intelligence" depends on but nobody actually
                  understands.

    Returns:
        An analysis of the page as `pdfminer.six` would give you.
    """
    # This is the mediabox in device space rather than default user
    # space, which is the source of some confusion
    (x0, y0, x1, y1) = page.mediabox
    # Note that a page can never be rotated by a non-multiple of 90
    # degrees (pi / 2 for nerds) so that's why we only care about two
    # of its corners
    (x0, y0) = apply_matrix_pt(page.ctm, (x0, y0))
    (x1, y1) = apply_matrix_pt(page.ctm, (x1, y1))
    # FIXME: The translation of the mediabox here is useless due to
    # the above transformation (but this should be verified against
    # pdfminer.six)
    mediabox = (0, 0, abs(x0 - x1), abs(y0 - y1))
    ltpage = LTPage(page.page_idx + 1, mediabox)

    # Emulating PDFLayoutAnalyzer is fairly simple and maps almost
    # directly onto PLAYA's lazy API.  XObjects and inline images
    # produce an LTFigure, characters produce an LTChar, everything
    # else produces an LTLine, LTRect, or LTCurve.
    for obj in page:
        # Put this in some functions to avoid isinstance abuse
        for item in process_object(obj):
            ltpage.add(item)

    if laparams is not None:
        ltpage.analyze(laparams)

    return ltpage


def extract(
    path: Path,
    laparams: Union[LAParams, None] = None,
    max_workers: Union[int, None] = 1,
    mp_context: Union[BaseContext, None] = None,
) -> Iterator[LTPage]:
    """Extract LTPages from a document."""
    if max_workers is None:
        max_workers = multiprocessing.cpu_count()
    with playa.open(
        path,
        space="page",
        max_workers=max_workers,
        mp_context=mp_context,
    ) as pdf:
        if max_workers == 1:
            for page in pdf.pages:
                yield extract_page(page, laparams)
        else:
            yield from pdf.pages.map(partial(extract_page, laparams=laparams))<|MERGE_RESOLUTION|>--- conflicted
+++ resolved
@@ -31,11 +31,6 @@
 from playa.page import (
     ContentObject,
     GlyphObject,
-<<<<<<< HEAD
-)
-from playa.exceptions import PDFException
-import playa
-=======
     GraphicState,
     ImageObject,
     MarkedContent,
@@ -66,7 +61,6 @@
     "resolve1",
     "resolve_all",
 ]
->>>>>>> bf5b4ab4
 
 # Contains much code from layout.py and utils.py in pdfminer.six:
 # Copyright (c) 2004-2016  Yusuke Shinyama <yusuke at shinyama dot jp>
